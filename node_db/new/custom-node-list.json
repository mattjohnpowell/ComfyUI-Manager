--- conflicted
+++ resolved
@@ -691,19 +691,6 @@
             ],
             "install_type": "git-clone",
             "description": "This extension provides a ComfyUI Custom Node implementation of the [a/Depth-Anything-Tensorrt](https://github.com/spacewalk01/depth-anything-tensorrt) in Python for ultra fast depth map generation"
-<<<<<<< HEAD
-        },
-        {
-            "author": "Extraltodeus",
-            "title": "Vector_Sculptor_ComfyUI",
-            "reference": "https://github.com/Extraltodeus/Vector_Sculptor_ComfyUI",
-            "files": [
-                "https://github.com/Extraltodeus/Vector_Sculptor_ComfyUI"
-            ],
-            "install_type": "git-clone",
-            "description": "The main node makes your conditioning go towards similar concepts so to enrich your composition or further away so to make it more precise. It gathers similar pre-cond vectors for as long as the cosine similarity score diminishes. If it climbs back it stops. This allows to set a relative direction to similar concepts.\nThere are examples at the end but [a/you can also check this imgur album](https://imgur.com/a/WvPd81Y) which demonstrates the capability of improving variety."
-=======
->>>>>>> 2907c8b4
         }
     ]
 }